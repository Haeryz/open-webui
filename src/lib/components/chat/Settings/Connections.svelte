<script lang="ts">
	import { models, user } from '$lib/stores';
	import { createEventDispatcher, onMount, getContext } from 'svelte';
	const dispatch = createEventDispatcher();

	import { getOllamaAPIUrl, getOllamaVersion, updateOllamaAPIUrl } from '$lib/apis/ollama';
	import { getOpenAIKey, getOpenAIUrl, updateOpenAIKey, updateOpenAIUrl } from '$lib/apis/openai';
	import { toast } from 'svelte-sonner';

	const i18n = getContext('i18n');

	export let getModels: Function;

	// External
	let API_BASE_URL = '';

	let OPENAI_API_KEY = '';
	let OPENAI_API_BASE_URL = '';

	let showOpenAI = false;
	let showLiteLLM = false;

	const updateOpenAIHandler = async () => {
		OPENAI_API_BASE_URL = await updateOpenAIUrl(localStorage.token, OPENAI_API_BASE_URL);
		OPENAI_API_KEY = await updateOpenAIKey(localStorage.token, OPENAI_API_KEY);

		await models.set(await getModels());
	};

	const updateOllamaAPIUrlHandler = async () => {
		API_BASE_URL = await updateOllamaAPIUrl(localStorage.token, API_BASE_URL);

		const ollamaVersion = await getOllamaVersion(localStorage.token).catch((error) => {
			toast.error(error);
			return null;
		});

		if (ollamaVersion) {
			toast.success($i18n.t('Server connection verified'));
			await models.set(await getModels());
		}
	};

	onMount(async () => {
		if ($user.role === 'admin') {
			API_BASE_URL = await getOllamaAPIUrl(localStorage.token);
			OPENAI_API_BASE_URL = await getOpenAIUrl(localStorage.token);
			OPENAI_API_KEY = await getOpenAIKey(localStorage.token);
		}
	});
</script>

<form
	class="flex flex-col h-full justify-between text-sm"
	on:submit|preventDefault={() => {
		updateOpenAIHandler();
		dispatch('save');

		// saveSettings({
		// 	OPENAI_API_KEY: OPENAI_API_KEY !== '' ? OPENAI_API_KEY : undefined,
		// 	OPENAI_API_BASE_URL: OPENAI_API_BASE_URL !== '' ? OPENAI_API_BASE_URL : undefined
		// });
	}}
>
	<div class="  pr-1.5 overflow-y-scroll max-h-[20.5rem] space-y-3">
		<div class=" space-y-3">
			<div class="mt-2 space-y-2 pr-1.5">
				<div class="flex justify-between items-center text-sm">
					<div class="  font-medium">{$i18n.t('OpenAI API')}</div>
					<button
						class=" text-xs font-medium text-gray-500"
						type="button"
						on:click={() => {
							showOpenAI = !showOpenAI;
						}}>{showOpenAI ? $i18n.t('Hide') : $i18n.t('Show')}</button
					>
				</div>

				{#if showOpenAI}
					<div>
						<div class=" mb-2.5 text-sm font-medium">{$i18n.t('API Key')}</div>
						<div class="flex w-full">
							<div class="flex-1">
								<input
									class="w-full rounded py-2 px-4 text-sm dark:text-gray-300 dark:bg-gray-800 outline-none"
									placeholder={$i18n.t('Enter OpenAI API Key')}
									bind:value={OPENAI_API_KEY}
									autocomplete="off"
								/>
							</div>
						</div>
					</div>

					<div>
						<div class=" mb-2.5 text-sm font-medium">{$i18n.t('API Base URL')}</div>
						<div class="flex w-full">
							<div class="flex-1">
								<input
									class="w-full rounded py-2 px-4 text-sm dark:text-gray-300 dark:bg-gray-800 outline-none"
									placeholder="Enter OpenAI API Base URL"
									bind:value={OPENAI_API_BASE_URL}
									autocomplete="off"
								/>
							</div>
						</div>
						<div class="mt-2 text-xs text-gray-400 dark:text-gray-500">
							WebUI will make requests to <span class=" text-gray-200"
								>'{OPENAI_API_BASE_URL}/chat'</span
							>
						</div>
					</div>
				{/if}
			</div>
		</div>

		<hr class=" dark:border-gray-700" />

		<div>
<<<<<<< HEAD
			<div class=" mb-2.5 text-sm font-medium">{$i18n.t('Ollama API URL')}</div>
=======
			<div class=" mb-2.5 text-sm font-medium">Ollama Base URL</div>
>>>>>>> eb51ad14
			<div class="flex w-full">
				<div class="flex-1 mr-2">
					<input
						class="w-full rounded py-2 px-4 text-sm dark:text-gray-300 dark:bg-gray-800 outline-none"
						placeholder="Enter URL (e.g. http://localhost:11434)"
						bind:value={API_BASE_URL}
					/>
				</div>
				<button
					class="px-3 bg-gray-200 hover:bg-gray-300 dark:bg-gray-600 dark:hover:bg-gray-700 rounded transition"
					on:click={() => {
						updateOllamaAPIUrlHandler();
					}}
					type="button"
				>
					<svg
						xmlns="http://www.w3.org/2000/svg"
						viewBox="0 0 20 20"
						fill="currentColor"
						class="w-4 h-4"
					>
						<path
							fill-rule="evenodd"
							d="M15.312 11.424a5.5 5.5 0 01-9.201 2.466l-.312-.311h2.433a.75.75 0 000-1.5H3.989a.75.75 0 00-.75.75v4.242a.75.75 0 001.5 0v-2.43l.31.31a7 7 0 0011.712-3.138.75.75 0 00-1.449-.39zm1.23-3.723a.75.75 0 00.219-.53V2.929a.75.75 0 00-1.5 0V5.36l-.31-.31A7 7 0 003.239 8.188a.75.75 0 101.448.389A5.5 5.5 0 0113.89 6.11l.311.31h-2.432a.75.75 0 000 1.5h4.243a.75.75 0 00.53-.219z"
							clip-rule="evenodd"
						/>
					</svg>
				</button>
			</div>

			<div class="mt-2 text-xs text-gray-400 dark:text-gray-500">
				{$i18n.t('Trouble accessing Ollama?')}
				<a
					class=" text-gray-300 font-medium"
					href="https://github.com/open-webui/open-webui#troubleshooting"
					target="_blank"
				>
					{$i18n.t('Click here for help')}
				</a>
			</div>
		</div>
	</div>

	<div class="flex justify-end pt-3 text-sm font-medium">
		<button
			class=" px-4 py-2 bg-emerald-600 hover:bg-emerald-700 text-gray-100 transition rounded"
			type="submit"
		>
			{$i18n.t('Save')}
		</button>
	</div>
</form><|MERGE_RESOLUTION|>--- conflicted
+++ resolved
@@ -116,11 +116,7 @@
 		<hr class=" dark:border-gray-700" />
 
 		<div>
-<<<<<<< HEAD
 			<div class=" mb-2.5 text-sm font-medium">{$i18n.t('Ollama API URL')}</div>
-=======
-			<div class=" mb-2.5 text-sm font-medium">Ollama Base URL</div>
->>>>>>> eb51ad14
 			<div class="flex w-full">
 				<div class="flex-1 mr-2">
 					<input
