{
	"'s', 'm', 'h', 'd', 'w' or '-1' for no expiration.": "'s', 'm', 'h', 'd', 'w' oder '-1' für kein Ablaufdatum.",
	"(Beta)": "(Beta)",
	"(e.g. `sh webui.sh --api`)": "(z.B. `sh webui.sh --api`)",
	"(latest)": "(neueste)",
	"{{modelName}} is thinking...": "{{modelName}} denkt nach...",
	"{{user}}'s Chats": "",
	"{{webUIName}} Backend Required": "{{webUIName}}-Backend erforderlich",
	"a user": "ein Benutzer",
	"About": "Über",
	"Account": "Account",
	"Accurate information": "",
	"Add a model": "Füge ein Modell hinzu",
	"Add a model tag name": "Benenne deinen Modell-Tag",
	"Add a short description about what this modelfile does": "Füge eine kurze Beschreibung hinzu, was dieses Modelfile kann",
	"Add a short title for this prompt": "Füge einen kurzen Titel für diesen Prompt hinzu",
	"Add a tag": "Tag hinzufügen",
	"Add Docs": "Dokumente hinzufügen",
	"Add Files": "Dateien hinzufügen",
	"Add message": "Nachricht eingeben",
	"Add Model": "Modell hinzufügen",
	"Add Tags": "Tags hinzufügen",
	"Adjusting these settings will apply changes universally to all users.": "Das Anpassen dieser Einstellungen wirkt sich universell auf alle Benutzer aus.",
	"admin": "Administrator",
	"Admin Panel": "Admin Panel",
	"Admin Settings": "Admin Einstellungen",
	"Advanced Parameters": "Erweiterte Parameter",
	"all": "Alle",
	"All Users": "Alle Benutzer",
	"Allow": "Erlauben",
	"Allow Chat Deletion": "Chat Löschung erlauben",
	"alphanumeric characters and hyphens": "alphanumerische Zeichen und Bindestriche",
	"Already have an account?": "Hast du vielleicht schon ein Account?",
	"an assistant": "ein Assistent",
	"and": "und",
	"API Base URL": "API Basis URL",
	"API Key": "API Key",
	"API Key created.": "",
	"API keys": "",
	"API RPM": "API RPM",
	"Archive": "Archivieren",
	"Archived Chats": "",
	"are allowed - Activate this command by typing": "sind erlaubt - Aktiviere diesen Befehl, indem du",
	"Are you sure?": "Bist du sicher?",
	"Attention to detail": "",
	"Audio": "Audio",
	"Auto-playback response": "Automatische Wiedergabe der Antwort",
	"Auto-send input after 3 sec.": "Automatisches Senden der Eingabe nach 3 Sek",
	"AUTOMATIC1111 Base URL": "AUTOMATIC1111 Basis URL",
	"AUTOMATIC1111 Base URL is required.": "",
	"available!": "verfügbar!",
	"Back": "Zurück",
	"Bad Response": "Schlechte Antwort",
	"Being lazy": "",
	"Builder Mode": "Builder Modus",
	"Cancel": "Abbrechen",
	"Categories": "Kategorien",
	"Change Password": "Passwort ändern",
	"Chat": "Chat",
	"Chat History": "Chat Verlauf",
	"Chat History is off for this browser.": "Chat Verlauf ist für diesen Browser ausgeschaltet.",
	"Chats": "Chats",
	"Check Again": "Erneut überprüfen",
	"Check for updates": "Nach Updates suchen",
	"Checking for updates...": "Sucht nach Updates...",
	"Choose a model before saving...": "Wähle bitte zuerst ein Modell, bevor du speicherst...",
	"Chunk Overlap": "Chunk Overlap",
	"Chunk Params": "Chunk Parameter",
	"Chunk Size": "Chunk Size",
	"Click here for help.": "Klicke hier für Hilfe.",
	"Click here to check other modelfiles.": "Klicke hier, um andere Modelfiles zu überprüfen.",
	"Click here to select": "",
	"Click here to select documents.": "",
	"click here.": "hier klicken.",
	"Click on the user role button to change a user's role.": "Klicke auf die Benutzerrollenschaltfläche, um die Rolle eines Benutzers zu ändern.",
	"Close": "Schließe",
	"Collection": "Kollektion",
	"ComfyUI": "",
	"ComfyUI Base URL": "",
	"ComfyUI Base URL is required.": "",
	"Command": "Befehl",
	"Confirm Password": "Passwort bestätigen",
	"Connections": "Verbindungen",
	"Content": "Inhalt",
	"Context Length": "Context Length",
	"Continue Response": "Antwort fortsetzen",
	"Conversation Mode": "Konversationsmodus",
	"Copied shared chat URL to clipboard!": "Geteilte Chat-URL in die Zwischenablage kopiert!",
	"Copy": "Kopieren",
	"Copy last code block": "Letzten Codeblock kopieren",
	"Copy last response": "Letzte Antwort kopieren",
	"Copy Link": "",
	"Copying to clipboard was successful!": "Das Kopieren in die Zwischenablage war erfolgreich!",
	"Create a concise, 3-5 word phrase as a header for the following query, strictly adhering to the 3-5 word limit and avoiding the use of the word 'title':": "Erstelle einen prägnanten Satz mit 3-5 Wörtern als Überschrift für die folgende Abfrage. Halte dich dabei strikt an die 3-5-Wort-Grenze und vermeide die Verwendung des Wortes Titel:",
	"Create a modelfile": "Modelfiles erstellen",
	"Create Account": "Konto erstellen",
	"Created at": "Erstellt am",
	"Created At": "",
	"Current Model": "Aktuelles Modell",
	"Current Password": "Aktuelles Passwort",
	"Custom": "Benutzerdefiniert",
	"Customize Ollama models for a specific purpose": "Ollama-Modelle für einen bestimmten Zweck anpassen",
	"Dark": "Dunkel",
	"Database": "Datenbank",
	"DD/MM/YYYY HH:mm": "DD.MM.YYYY HH:mm",
	"Default": "Standard",
	"Default (Automatic1111)": "Standard (Automatic1111)",
	"Default (SentenceTransformers)": "",
	"Default (Web API)": "Standard (Web-API)",
	"Default model updated": "Standardmodell aktualisiert",
	"Default Prompt Suggestions": "Standard-Prompt-Vorschläge",
	"Default User Role": "Standardbenutzerrolle",
	"delete": "löschen",
	"Delete": "",
	"Delete a model": "Ein Modell löschen",
	"Delete chat": "Chat löschen",
	"Delete Chat": "Chat löschen",
	"Delete Chats": "Chats löschen",
	"Delete User": "Benutzer löschen",
	"Deleted {{deleteModelTag}}": "{{deleteModelTag}} gelöscht",
	"Deleted {{tagName}}": "",
	"Description": "Beschreibung",
	"Didn't fully follow instructions": "",
	"Disabled": "Deaktiviert",
	"Discover a modelfile": "Ein Modelfile entdecken",
	"Discover a prompt": "Einen Prompt entdecken",
	"Discover, download, and explore custom prompts": "Benutzerdefinierte Prompts entdecken, herunterladen und erkunden",
	"Discover, download, and explore model presets": "Modellvorgaben entdecken, herunterladen und erkunden",
	"Display the username instead of You in the Chat": "Den Benutzernamen anstelle von 'Du' im Chat anzeigen",
	"Document": "Dokument",
	"Document Settings": "Dokumenteinstellungen",
	"Documents": "Dokumente",
	"does not make any external connections, and your data stays securely on your locally hosted server.": "stellt keine externen Verbindungen her, und Deine Daten bleiben sicher auf Deinen lokal gehosteten Server.",
	"Don't Allow": "Nicht erlauben",
	"Don't have an account?": "Hast du vielleicht noch kein Konto?",
	"Don't like the style": "",
	"Download": "Herunterladen",
	"Download Database": "Datenbank herunterladen",
	"Drop any files here to add to the conversation": "Ziehe Dateien in diesen Bereich, um sie an den Chat anzuhängen",
	"e.g. '30s','10m'. Valid time units are 's', 'm', 'h'.": "z.B. '30s','10m'. Gültige Zeiteinheiten sind 's', 'm', 'h'.",
	"Edit": "Bearbeiten",
	"Edit Doc": "Dokument bearbeiten",
	"Edit User": "Benutzer bearbeiten",
	"Email": "E-Mail",
	"Embedding Model Engine": "",
	"Embedding model set to \"{{embedding_model}}\"": "",
	"Enable Chat History": "Chat-Verlauf aktivieren",
	"Enable New Sign Ups": "Neue Anmeldungen aktivieren",
	"Enabled": "Aktiviert",
	"Enter {{role}} message here": "Gib die {{role}} Nachricht hier ein",
	"Enter Chunk Overlap": "Gib den Chunk Overlap ein",
	"Enter Chunk Size": "Gib die Chunk Size ein",
	"Enter Image Size (e.g. 512x512)": "Gib die Bildgröße ein (z.B. 512x512)",
	"Enter LiteLLM API Base URL (litellm_params.api_base)": "Gib die LiteLLM API BASE URL ein (litellm_params.api_base)",
	"Enter LiteLLM API Key (litellm_params.api_key)": "Gib den LiteLLM API Key ein (litellm_params.api_key)",
	"Enter LiteLLM API RPM (litellm_params.rpm)": "Gib die LiteLLM API RPM ein (litellm_params.rpm)",
	"Enter LiteLLM Model (litellm_params.model)": "Gib das LiteLLM Model ein (litellm_params.model)",
	"Enter Max Tokens (litellm_params.max_tokens)": "Gib die maximalen Token ein (litellm_params.max_tokens) an",
	"Enter model tag (e.g. {{modelTag}})": "Gib den Model-Tag ein",
	"Enter Number of Steps (e.g. 50)": "Gib die Anzahl an Schritten ein (z.B. 50)",
	"Enter Relevance Threshold": "",
	"Enter stop sequence": "Stop-Sequenz eingeben",
	"Enter Top K": "Gib Top K ein",
	"Enter URL (e.g. http://127.0.0.1:7860/)": "Gib die URL ein (z.B. http://127.0.0.1:7860/)",
	"Enter Your Email": "Gib deine E-Mail-Adresse ein",
	"Enter Your Full Name": "Gib deinen vollständigen Namen ein",
	"Enter Your Password": "Gib dein Passwort ein",
	"Experimental": "Experimentell",
	"Export All Chats (All Users)": "Alle Chats exportieren (alle Benutzer)",
	"Export Chats": "Chats exportieren",
	"Export Documents Mapping": "Dokumentenmapping exportieren",
	"Export Modelfiles": "Modelfiles exportieren",
	"Export Prompts": "Prompts exportieren",
	"Failed to create API Key.": "",
	"Failed to read clipboard contents": "Fehler beim Lesen des Zwischenablageninhalts",
	"Feel free to add specific details": "",
	"File Mode": "File Modus",
	"File not found.": "Datei nicht gefunden.",
	"Fingerprint spoofing detected: Unable to use initials as avatar. Defaulting to default profile image.": "",
	"Fluidly stream large external response chunks": "",
	"Focus chat input": "Chat-Eingabe fokussieren",
	"Followed instructions perfectly": "",
	"Format your variables using square brackets like this:": "Formatiere deine Variablen mit eckigen Klammern wie folgt:",
	"From (Base Model)": "Von (Basismodell)",
	"Full Screen Mode": "Vollbildmodus",
	"General": "Allgemein",
	"General Settings": "Allgemeine Einstellungen",
	"Generation Info": "Generierungsinformationen",
	"Good Response": "Gute Antwort",
	"has no conversations.": "hat keine Unterhaltungen.",
	"Hello, {{name}}": "Hallo, {{name}}",
	"Hide": "Verbergen",
	"Hide Additional Params": "Verstecke zusätzliche Parameter",
	"How can I help you today?": "Wie kann ich Dir heute helfen?",
	"Hybrid Search": "",
	"Image Generation (Experimental)": "Bildgenerierung (experimentell)",
	"Image Generation Engine": "Bildgenerierungs-Engine",
	"Image Settings": "Bildeinstellungen",
	"Images": "Bilder",
	"Import Chats": "Chats importieren",
	"Import Documents Mapping": "Dokumentenmapping importieren",
	"Import Modelfiles": "Modelfiles importieren",
	"Import Prompts": "Prompts importieren",
	"Include `--api` flag when running stable-diffusion-webui": "Füge das `--api`-Flag hinzu, wenn Du stable-diffusion-webui nutzt",
	"Interface": "Benutzeroberfläche",
	"join our Discord for help.": "Trete unserem Discord bei, um Hilfe zu erhalten.",
	"JSON": "JSON",
	"JWT Expiration": "JWT-Ablauf",
	"JWT Token": "JWT-Token",
	"Keep Alive": "Keep Alive",
	"Keyboard shortcuts": "Tastenkürzel",
	"Language": "Sprache",
	"Last Active": "Zuletzt aktiv",
	"Light": "Hell",
	"Listening...": "Hören...",
	"LLMs can make mistakes. Verify important information.": "LLMs können Fehler machen. Überprüfe wichtige Informationen.",
	"Made by OpenWebUI Community": "Von der OpenWebUI-Community",
	"Make sure to enclose them with": "Formatiere deine Variablen mit:",
	"Manage LiteLLM Models": "LiteLLM-Modelle verwalten",
	"Manage Models": "Modelle verwalten",
	"Manage Ollama Models": "Ollama-Modelle verwalten",
	"Max Tokens": "Maximale Tokens",
	"Maximum of 3 models can be downloaded simultaneously. Please try again later.": "Es können maximal 3 Modelle gleichzeitig heruntergeladen werden. Bitte versuche es später erneut.",
	"Mirostat": "Mirostat",
	"Mirostat Eta": "Mirostat Eta",
	"Mirostat Tau": "Mirostat Tau",
	"MMMM DD, YYYY": "DD MMMM YYYY",
	"MMMM DD, YYYY HH:mm": "",
	"Model '{{modelName}}' has been successfully downloaded.": "Modell '{{modelName}}' wurde erfolgreich heruntergeladen.",
	"Model '{{modelTag}}' is already in queue for downloading.": "Modell '{{modelTag}}' befindet sich bereits in der Warteschlange zum Herunterladen.",
	"Model {{modelId}} not found": "Modell {{modelId}} nicht gefunden",
	"Model {{modelName}} already exists.": "Modell {{modelName}} existiert bereits.",
	"Model filesystem path detected. Model shortname is required for update, cannot continue.": "",
	"Model Name": "Modellname",
	"Model not selected": "Modell nicht ausgewählt",
	"Model Tag Name": "Modell-Tag-Name",
	"Model Whitelisting": "Modell-Whitelisting",
	"Model(s) Whitelisted": "Modell(e) auf der Whitelist",
	"Modelfile": "Modelfiles",
	"Modelfile Advanced Settings": "Erweiterte Modelfileseinstellungen",
	"Modelfile Content": "Modelfile Content",
	"Modelfiles": "Modelfiles",
	"Models": "Modelle",
	"More": "Mehr",
	"My Documents": "Meine Dokumente",
	"My Modelfiles": "Meine Modelfiles",
	"My Prompts": "Meine Prompts",
	"Name": "Name",
	"Name Tag": "Namens-Tag",
	"Name your modelfile": "Benenne dein modelfile",
	"New Chat": "Neuer Chat",
	"New Password": "Neues Passwort",
	"Not factually correct": "",
	"Not sure what to add?": "Nicht sicher, was hinzugefügt werden soll?",
	"Not sure what to write? Switch to": "Nicht sicher, was Du schreiben sollst? Wechsel zu",
	"Notifications": "Desktop-Benachrichtigungen",
	"Off": "Aus",
	"Okay, Let's Go!": "Okay, los geht's!",
	"OLED Dark": "",
	"Ollama": "",
	"Ollama Base URL": "Ollama Basis URL",
	"Ollama Version": "Ollama-Version",
	"On": "Ein",
	"Only": "Nur",
	"Only alphanumeric characters and hyphens are allowed in the command string.": "Nur alphanumerische Zeichen und Bindestriche sind im Befehlsstring erlaubt.",
	"Oops! Hold tight! Your files are still in the processing oven. We're cooking them up to perfection. Please be patient and we'll let you know once they're ready.": "Hoppla! Warte noch einen Moment! Die Dateien sind noch im der Verarbeitung. Bitte habe etwas Geduld und wir informieren Dich, sobald sie bereit sind.",
	"Oops! Looks like the URL is invalid. Please double-check and try again.": "Hoppla! Es sieht so aus, als wäre die URL ungültig. Bitte überprüfe sie und versuche es nochmal.",
	"Oops! You're using an unsupported method (frontend only). Please serve the WebUI from the backend.": "Hoppla! Du verwendest eine nicht unterstützte Methode (nur Frontend). Bitte stelle die WebUI vom Backend aus bereit.",
	"Open": "Öffne",
	"Open AI": "Open AI",
	"Open AI (Dall-E)": "Open AI (Dall-E)",
	"Open new chat": "Neuen Chat öffnen",
	"OpenAI": "",
	"OpenAI API": "OpenAI-API",
	"OpenAI API Config": "",
	"OpenAI API Key is required.": "",
	"OpenAI URL/Key required.": "",
	"or": "oder",
	"Other": "",
	"Parameters": "Parameter",
	"Password": "Passwort",
	"PDF document (.pdf)": "PDF-Dokument (.pdf)",
	"PDF Extract Images (OCR)": "Text von Bildern aus PDFs extrahieren (OCR)",
	"pending": "ausstehend",
	"Permission denied when accessing microphone: {{error}}": "Zugriff auf das Mikrofon verweigert: {{error}}",
<<<<<<< HEAD
	"Plain text (.txt)": "Nur Text (.txt)",
	"Playground": "Playground",
	"Positive attitude": "",
	"Profile Image": "",
	"Prompt (e.g. Tell me a fun fact about the Roman Empire)": "",
=======
	"Playground": "Spielplatz",
	"Archived Chats": "Archivierte Chats",
	"Profile": "Profil",
>>>>>>> c7fa024b
	"Prompt Content": "Prompt-Inhalt",
	"Prompt suggestions": "Prompt-Vorschläge",
	"Prompts": "Prompts",
	"Pull a model from Ollama.com": "Ein Modell von Ollama.com abrufen",
	"Pull Progress": "Fortschritt abrufen",
	"Query Params": "Query Parameter",
	"RAG Template": "RAG-Vorlage",
	"Raw Format": "Rohformat",
	"Read Aloud": "Vorlesen",
	"Record voice": "Stimme aufnehmen",
	"Redirecting you to OpenWebUI Community": "Du wirst zur OpenWebUI-Community weitergeleitet",
	"Refused when it shouldn't have": "",
	"Regenerate": "Neu generieren",
	"Release Notes": "Versionshinweise",
	"Relevance Threshold": "",
	"Remove": "",
	"Repeat Last N": "Repeat Last N",
	"Repeat Penalty": "Repeat Penalty",
	"Request Mode": "Request-Modus",
	"Reranking model set to \"{{reranking_model}}\"": "",
	"Reset Vector Storage": "Vektorspeicher zurücksetzen",
	"Response AutoCopy to Clipboard": "Antwort automatisch in die Zwischenablage kopieren",
	"Role": "Rolle",
	"Rosé Pine": "Rosé Pine",
	"Rosé Pine Dawn": "Rosé Pine Dawn",
	"Save": "Speichern",
	"Save & Create": "Speichern und erstellen",
	"Save & Submit": "Speichern und senden",
	"Save & Update": "Speichern und aktualisieren",
	"Saving chat logs directly to your browser's storage is no longer supported. Please take a moment to download and delete your chat logs by clicking the button below. Don't worry, you can easily re-import your chat logs to the backend through": "Das direkte Speichern von Chat-Protokollen im Browser-Speicher wird nicht mehr unterstützt. Bitte nimm Dir einen Moment Zeit, um deine Chat-Protokolle herunterzuladen und zu löschen, indem Du auf die Schaltfläche unten klickst. Keine Sorge, Du kannst deine Chat-Protokolle problemlos über das Backend wieder importieren.",
	"Scan": "Scannen",
	"Scan complete!": "Scan abgeschlossen!",
	"Scan for documents from {{path}}": "Dokumente von {{path}} scannen",
	"Search": "Suchen",
	"Search a model": "Ein Modell suchen",
	"Search Documents": "Dokumente suchen",
	"Search Prompts": "Prompts suchen",
	"See readme.md for instructions": "Anleitung in readme.md anzeigen",
	"See what's new": "Was gibt's Neues",
	"Seed": "Seed",
	"Select a mode": "Einen Modus auswählen",
	"Select a model": "Ein Modell auswählen",
	"Select an Ollama instance": "Eine Ollama Instanz auswählen",
	"Send a Message": "Eine Nachricht senden",
	"Send message": "Nachricht senden",
	"Server connection verified": "Serververbindung überprüft",
	"Set as default": "Als Standard festlegen",
	"Set Default Model": "Standardmodell festlegen",
	"Set Image Size": "Bildgröße festlegen",
	"Set Steps": "Schritte festlegen",
	"Set Title Auto-Generation Model": "Modell für automatische Titelgenerierung festlegen",
	"Set Voice": "Stimme festlegen",
	"Settings": "Einstellungen",
	"Settings saved successfully!": "Einstellungen erfolgreich gespeichert!",
	"Share": "Teilen",
	"Share Chat": "Chat teilen",
	"Share to OpenWebUI Community": "Mit OpenWebUI Community teilen",
	"short-summary": "kurze-zusammenfassung",
	"Show": "Anzeigen",
	"Show Additional Params": "Zusätzliche Parameter anzeigen",
	"Show shortcuts": "Verknüpfungen anzeigen",
	"Showcased creativity": "",
	"sidebar": "Seitenleiste",
	"Sign in": "Anmelden",
	"Sign Out": "Abmelden",
	"Sign up": "Registrieren",
	"Signing in": "",
	"Speech recognition error: {{error}}": "Spracherkennungsfehler: {{error}}",
	"Speech-to-Text Engine": "Sprache-zu-Text-Engine",
	"SpeechRecognition API is not supported in this browser.": "Die Spracherkennungs-API wird in diesem Browser nicht unterstützt.",
	"Stop Sequence": "Stop Sequence",
	"STT Settings": "STT-Einstellungen",
	"Submit": "Senden",
	"Subtitle (e.g. about the Roman Empire)": "",
	"Success": "Erfolg",
	"Successfully updated.": "Erfolgreich aktualisiert.",
	"Sync All": "Alles synchronisieren",
	"System": "System",
	"System Prompt": "System-Prompt",
	"Tags": "Tags",
	"Tell us more:": "",
	"Temperature": "Temperatur",
	"Template": "Vorlage",
	"Text Completion": "Textvervollständigung",
	"Text-to-Speech Engine": "Text-zu-Sprache-Engine",
	"Tfs Z": "Tfs Z",
	"Thanks for your feedback!": "",
	"Theme": "Design",
	"This ensures that your valuable conversations are securely saved to your backend database. Thank you!": "Dadurch werden deine wertvollen Unterhaltungen sicher in der Backend-Datenbank gespeichert. Vielen Dank!",
	"This setting does not sync across browsers or devices.": "Diese Einstellung wird nicht zwischen Browsern oder Geräten synchronisiert.",
	"Thorough explanation": "",
	"Tip: Update multiple variable slots consecutively by pressing the tab key in the chat input after each replacement.": "Tipp: Aktualisiere mehrere Variablen nacheinander, indem du nach jeder Aktualisierung die Tabulatortaste im Chat-Eingabefeld drückst.",
	"Title": "Titel",
	"Title (e.g. Tell me a fun fact)": "",
	"Title Auto-Generation": "Automatische Titelgenerierung",
	"Title Generation Prompt": "Prompt für Titelgenerierung",
	"to": "für",
	"To access the available model names for downloading,": "Um auf die verfügbaren Modellnamen zum Herunterladen zuzugreifen,",
	"To access the GGUF models available for downloading,": "Um auf die verfügbaren GGUF Modelle zum Herunterladen zuzugreifen",
	"to chat input.": "to chat input.",
	"Toggle settings": "Einstellungen umschalten",
	"Toggle sidebar": "Seitenleiste umschalten",
	"Top K": "Top K",
	"Top P": "Top P",
	"Trouble accessing Ollama?": "Probleme beim Zugriff auf Ollama?",
	"TTS Settings": "TTS-Einstellungen",
	"Type Hugging Face Resolve (Download) URL": "",
	"Uh-oh! There was an issue connecting to {{provider}}.": "Ups! Es gab ein Problem bei der Verbindung mit {{provider}}.",
	"Unknown File Type '{{file_type}}', but accepting and treating as plain text": "Unbekannter Dateityp '{{file_type}}', wird jedoch akzeptiert und als einfacher Text behandelt.",
	"Update and Copy Link": "Erneuern und kopieren",
	"Update Embedding Model": "Embedding Modell aktualisieren",
	"Update embedding model (e.g. {{model}})": "",
	"Update password": "Passwort aktualisieren",
	"Update Reranking Model": "",
	"Update reranking model (e.g. {{model}})": "",
	"Upload a GGUF model": "GGUF Model hochladen",
	"Upload files": "Dateien hochladen",
	"Upload Progress": "Upload Progress",
	"URL Mode": "URL Modus",
	"Use '#' in the prompt input to load and select your documents.": "Verwende '#' in der Prompt-Eingabe, um deine Dokumente zu laden und auszuwählen.",
	"Use Gravatar": "",
	"Use Initials": "",
	"user": "Benutzer",
	"User Permissions": "Benutzerberechtigungen",
	"Users": "Benutzer",
	"Utilize": "Nutze die",
	"Valid time units:": "Gültige Zeiteinheiten:",
	"variable": "Variable",
	"variable to have them replaced with clipboard content.": "Variable, um den Inhalt der Zwischenablage beim Nutzen des Prompts zu ersetzen.",
	"Version": "Version",
	"Warning: If you update or change your embedding model, you will need to re-import all documents.": "Warnung: Wenn du dein Einbettungsmodell aktualisierst oder änderst, musst du alle Dokumente erneut importieren.",
	"Web": "Web",
	"Webhook URL": "",
	"WebUI Add-ons": "WebUI-Add-Ons",
	"WebUI Settings": "WebUI-Einstellungen",
	"WebUI will make requests to": "Wenn aktiviert sendet WebUI externe Anfragen an",
	"What’s New in": "Was gibt's Neues in",
	"When history is turned off, new chats on this browser won't appear in your history on any of your devices.": "Wenn die Historie ausgeschaltet ist, werden neue Chats nicht in deiner Historie auf deine Geräte angezeigt.",
	"Whisper (Local)": "Whisper (Lokal)",
	"Write a prompt suggestion (e.g. Who are you?)": "Gebe einen Prompt-Vorschlag ein (z.B. Wer bist du?)",
	"Write a summary in 50 words that summarizes [topic or keyword].": "Schreibe eine kurze Zusammenfassung in 50 Wörtern, die [Thema oder Schlüsselwort] zusammenfasst.",
	"You": "Du",
	"You're a helpful assistant.": "Du bist ein hilfreicher Assistent.",
	"You're now logged in.": "Du bist nun eingeloggt."
}<|MERGE_RESOLUTION|>--- conflicted
+++ resolved
@@ -283,17 +283,9 @@
 	"PDF Extract Images (OCR)": "Text von Bildern aus PDFs extrahieren (OCR)",
 	"pending": "ausstehend",
 	"Permission denied when accessing microphone: {{error}}": "Zugriff auf das Mikrofon verweigert: {{error}}",
-<<<<<<< HEAD
-	"Plain text (.txt)": "Nur Text (.txt)",
-	"Playground": "Playground",
-	"Positive attitude": "",
-	"Profile Image": "",
-	"Prompt (e.g. Tell me a fun fact about the Roman Empire)": "",
-=======
 	"Playground": "Spielplatz",
 	"Archived Chats": "Archivierte Chats",
 	"Profile": "Profil",
->>>>>>> c7fa024b
 	"Prompt Content": "Prompt-Inhalt",
 	"Prompt suggestions": "Prompt-Vorschläge",
 	"Prompts": "Prompts",
