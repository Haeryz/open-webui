--- conflicted
+++ resolved
@@ -287,13 +287,9 @@
 	"New Chat": "新增聊天",
 	"New Password": "新密碼",
 	"No results found": "",
-<<<<<<< HEAD
 	"No search query generated": "",
 	"No search results found": "",
-	"No source available": "",
-=======
 	"No source available": "沒有可用的來源",
->>>>>>> 233dcb2d
 	"Not factually correct": "",
 	"Not sure what to add?": "不確定要新增什麼嗎？",
 	"Not sure what to write? Switch to": "不確定要寫什麼？切換到",
